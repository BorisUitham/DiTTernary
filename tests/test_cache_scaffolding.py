--- conflicted
+++ resolved
@@ -7,19 +7,13 @@
 import pytest
 
 torch = pytest.importorskip("torch")
-<<<<<<< HEAD
-=======
 
->>>>>>> d3788142
 # Ensure the project root (which contains `models.py`) is importable when the
 # test file is executed directly, e.g. ``python tests/test_cache_scaffolding.py``.
 PROJECT_ROOT = Path(__file__).resolve().parents[1]
 if str(PROJECT_ROOT) not in sys.path:
     sys.path.insert(0, str(PROJECT_ROOT))
-<<<<<<< HEAD
-=======
 
->>>>>>> d3788142
 from models import DiT
 
 
